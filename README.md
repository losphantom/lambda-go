--- conflicted
+++ resolved
@@ -122,11 +122,7 @@
 - Switch / Case / Default
 - ToPtr
 - ToSlicePtr
-<<<<<<< HEAD
-- Must
-=======
 - Empty
->>>>>>> 2cd74176
 
 Time based helpers:
 
@@ -135,6 +131,7 @@
 
 Error handling:
 
+- Must
 - Try
 - TryCatch
 - TryWithErrorValue
@@ -992,18 +989,6 @@
 // []*string{"hello", "world"}
 ```
 
-<<<<<<< HEAD
-### Must
-
-Wraps a function call to return the given value if the error is nil, panics otherwise.
-
-```go
-val := Must(time.Parse("2006-01-02", "2022-01-15"))
-// 2022-01-15
-
-val := Must(time.Parse("2006-01-02", "bad-value"))
-// panics
-=======
 ### Empty
 
 Returns an empty value.
@@ -1015,7 +1000,6 @@
 // ""
 lo.Empty[bool]()
 // false
->>>>>>> 2cd74176
 ```
 
 ### Attempt
@@ -1073,6 +1057,18 @@
 
 time.Sleep(1 * time.Second)
 cancel()
+```
+
+### Must
+
+Wraps a function call to return the given value if the error is nil, panics otherwise.
+
+```go
+val := Must(time.Parse("2006-01-02", "2022-01-15"))
+// 2022-01-15
+
+val := Must(time.Parse("2006-01-02", "bad-value"))
+// panics
 ```
 
 ## Try
