--- conflicted
+++ resolved
@@ -97,7 +97,6 @@
 	return min
 }
 
-<<<<<<< HEAD
 // MinBy search the minimum value of a collection using the given comparison function.
 // If several values of the collection are equal to the smallest value, returns the first such value.
 func MinBy[T any](collection []T, comparison func(T, T) bool) T {
@@ -120,10 +119,7 @@
 	return min
 }
 
-// Max search the maximum value of a collection.
-=======
 // Max searches the maximum value of a collection.
->>>>>>> be023ef0
 func Max[T constraints.Ordered](collection []T) T {
 	var max T
 
